use crate::mock_txn_generator::MockTxnGenerator;
use actix::prelude::*;
use anyhow::Result;
<<<<<<< HEAD
use executor::executor::mock_create_account_txn;
=======
use bus::Bus;
use bus::BusActor;
use logger::prelude::*;
use statedb::ChainStateDB;
>>>>>>> 4c19ed87
use std::convert::TryInto;
use std::sync::Arc;
use storage::BlockChainStore;
use traits::TxPoolAsyncService;
use types::account_address::AccountAddress;
use types::block::BlockHeader;
use types::system_events::SystemEvents;
use types::transaction::{SignedUserTransaction, Transaction};

#[derive(Default, Debug, Message)]
#[rtype(result = "Result<()>")]
pub(crate) struct GenTxEvent;

/// generate transaction just for test.
pub(crate) struct TxFactoryActor<P, TStorage> {
    txpool: P,
    storage: Arc<TStorage>,
    mock_txn_generator: MockTxnGenerator,
    bus: Addr<BusActor>,
    best_block_header: Option<BlockHeader>,
}

impl<P, TStorage> TxFactoryActor<P, TStorage>
where
    P: TxPoolAsyncService + 'static,
    TStorage: BlockChainStore + Sync + Send + 'static,
{
    pub fn launch(txpool: P, storage: Arc<TStorage>, bus: Addr<BusActor>) -> Result<Addr<Self>> {
        let actor = TxFactoryActor {
            txpool,
            storage,
            bus,
            best_block_header: None,
            mock_txn_generator: MockTxnGenerator::new(AccountAddress::random()),
        };
        Ok(actor.start())
    }

    fn gen_mock_txn(&self) -> Result<Option<Transaction>> {
        let block_header = self.best_block_header.as_ref();
        if block_header.is_none() {
            return Ok(None);
        }
        let block_header = block_header.unwrap();
        let lastest_state_root = block_header.state_root();
        let state_db = ChainStateDB::new(self.storage.clone(), Some(lastest_state_root));

        self.mock_txn_generator
            .generate_mock_txn(&state_db)
            .map(|t| Some(t))
    }
}

impl<P, TStorage> Actor for TxFactoryActor<P, TStorage>
where
    P: TxPoolAsyncService + 'static,
    TStorage: BlockChainStore + Sync + Send + 'static,
{
    type Context = Context<Self>;
    fn started(&mut self, ctx: &mut Self::Context) {
        // subscribe system block event
        let myself = ctx.address().recipient::<SystemEvents>();
        self.bus
            .clone()
            .subscribe(myself)
            .into_actor(self)
            .then(|res, act, ctx| {
                if let Err(e) = res {
                    error!("fail to subscribe system events, err: {:?}", e);
                    ctx.terminate();
                }
                async {}.into_actor(act)
            })
            .wait(ctx);

        info!("txn factory started");
    }
}

impl<P, TStorage> actix::Handler<SystemEvents> for TxFactoryActor<P, TStorage>
where
    P: TxPoolAsyncService + 'static,
    TStorage: BlockChainStore + Sync + Send + 'static,
{
    type Result = ();

    fn handle(&mut self, msg: SystemEvents, _ctx: &mut Self::Context) -> Self::Result {
        match msg {
            SystemEvents::NewHeadBlock(block) => {
                info!(
                    "tx_factory: aware best block changed, block number: {}, difficulty: {}",
                    block.header().number(),
                    block.header().difficult()
                );
                self.best_block_header = Some(block.into_inner().0);
            }
            _ => {}
        }
    }
}

impl<P, TStorage> Handler<GenTxEvent> for TxFactoryActor<P, TStorage>
where
    P: TxPoolAsyncService + 'static,
    TStorage: BlockChainStore + Sync + Send + 'static,
{
    type Result = Result<()>;

    fn handle(&mut self, _event: GenTxEvent, ctx: &mut Self::Context) -> Self::Result {
        let txn = self.gen_mock_txn();
        let txn = match txn {
            Err(err) => {
                error!("fail to gen mock txn, error: {}", &err);
                // return Err(err);
                return Ok(());
            }
            Ok(Some(txn)) => {
                let txn: SignedUserTransaction = txn.try_into().unwrap();
                txn
            }
            Ok(None) => {
                debug!("skip gen txn, not aware best block header");
                return Ok(());
            }
        };

        // info!("gen test txn: {:?}", tx);
        let txpool = self.txpool.clone();
<<<<<<< HEAD
        let f = async {
            let tx = mock_create_account_txn();
            txpool.add(tx.try_into().unwrap()).await.unwrap();
        }
        .into_actor(self);
        ctx.spawn(f);
=======
        let f = async move {
            let txn_sender = txn.sender();
            let seq_number = txn.sequence_number();
            info!("gen_tx_for_test call txpool.");
            match txpool.add_txns(vec![txn]).await {
                Ok(mut t) => {
                    let result = t.pop().unwrap();
                    if let Err(e) = result {
                        error!(
                            "fail to add txn(sender:{},seq:{}) to txpool, err: {}",
                            txn_sender, seq_number, &e
                        )
                    } else {
                        debug!(
                            "succ to add txn(sender:{},seq:{}) to txpool",
                            txn_sender, seq_number
                        );
                    }
                }
                Err(e) => {
                    error!("fail to call add_txns on txpool, err: {}", &e);
                }
            };
        };
        f.into_actor(self).wait(ctx);
>>>>>>> 4c19ed87
        Ok(())
    }
}<|MERGE_RESOLUTION|>--- conflicted
+++ resolved
@@ -1,14 +1,10 @@
 use crate::mock_txn_generator::MockTxnGenerator;
 use actix::prelude::*;
 use anyhow::Result;
-<<<<<<< HEAD
-use executor::executor::mock_create_account_txn;
-=======
 use bus::Bus;
 use bus::BusActor;
 use logger::prelude::*;
 use statedb::ChainStateDB;
->>>>>>> 4c19ed87
 use std::convert::TryInto;
 use std::sync::Arc;
 use storage::BlockChainStore;
@@ -137,14 +133,6 @@
 
         // info!("gen test txn: {:?}", tx);
         let txpool = self.txpool.clone();
-<<<<<<< HEAD
-        let f = async {
-            let tx = mock_create_account_txn();
-            txpool.add(tx.try_into().unwrap()).await.unwrap();
-        }
-        .into_actor(self);
-        ctx.spawn(f);
-=======
         let f = async move {
             let txn_sender = txn.sender();
             let seq_number = txn.sequence_number();
@@ -170,7 +158,6 @@
             };
         };
         f.into_actor(self).wait(ctx);
->>>>>>> 4c19ed87
         Ok(())
     }
 }