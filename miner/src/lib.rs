--- conflicted
+++ resolved
@@ -43,21 +43,12 @@
 pub struct GenerateBlockEvent {}
 
 pub struct MinerActor<C, E, P, CS, S>
-<<<<<<< HEAD
 where
     C: Consensus + 'static,
     E: TransactionExecutor + 'static,
     P: TxPoolAsyncService + 'static,
     CS: ChainAsyncService + 'static,
     S: BlockChainStore + 'static,
-=======
-    where
-        C: Consensus + 'static,
-        E: TransactionExecutor + 'static,
-        P: TxPoolAsyncService + 'static,
-        CS: ChainAsyncService + 'static,
-        S: StateNodeStore + BlockStorageOp + 'static,
->>>>>>> 6353c2c8
 {
     config: Arc<NodeConfig>,
     bus: Addr<BusActor>,
@@ -66,26 +57,16 @@
     phantom_c: PhantomData<C>,
     phantom_e: PhantomData<E>,
     chain: CS,
-    miner_tx: mpsc::UnboundedSender<types::block::BlockTemplate>,
-    miner: Arc<Miner>,
+    miner: Miner,
 }
 
 impl<C, E, P, CS, S> MinerActor<C, E, P, CS, S>
-<<<<<<< HEAD
 where
     C: Consensus,
     E: TransactionExecutor,
     P: TxPoolAsyncService,
     CS: ChainAsyncService,
     S: BlockChainStore + 'static,
-=======
-    where
-        C: Consensus,
-        E: TransactionExecutor,
-        P: TxPoolAsyncService,
-        CS: ChainAsyncService,
-        S: StateNodeStore + BlockStorageOp + 'static,
->>>>>>> 6353c2c8
 {
     pub fn launch(
         config: Arc<NodeConfig>,
@@ -97,7 +78,6 @@
     ) -> Result<Addr<Self>> {
         let actor = MinerActor::create(move |ctx| {
             let (sender, receiver) = mpsc::channel(100);
-
             ctx.add_message_stream(receiver);
             match &config.miner.pacemaker_strategy {
                 PacemakerStrategy::HeadBlock => {
@@ -109,7 +89,7 @@
                         sender.clone(),
                         transaction_receiver.take().unwrap(),
                     )
-                        .start();
+                    .start();
                 }
                 PacemakerStrategy::Schedule => {
                     SchedulePacemaker::new(Duration::from_millis(1000), sender).start();
@@ -130,8 +110,7 @@
                     tmp_chain.clone().gen_tx().await;
                 });
             });
-            let (miner_tx, miner_rx) = mpsc::unbounded::<types::block::BlockTemplate>();
-            let miner = Arc::new(Miner::new(miner_rx));
+            let miner = Miner::new();
             MinerActor {
                 config,
                 bus,
@@ -141,7 +120,6 @@
                 phantom_e: PhantomData,
                 chain,
                 miner,
-                miner_tx
             }
         });
         Ok(actor)
@@ -149,21 +127,12 @@
 }
 
 impl<C, E, P, CS, S> Actor for MinerActor<C, E, P, CS, S>
-<<<<<<< HEAD
 where
     C: Consensus,
     E: TransactionExecutor,
     P: TxPoolAsyncService,
     CS: ChainAsyncService,
     S: BlockChainStore + 'static,
-=======
-    where
-        C: Consensus,
-        E: TransactionExecutor,
-        P: TxPoolAsyncService,
-        CS: ChainAsyncService,
-        S: StateNodeStore + BlockStorageOp + 'static,
->>>>>>> 6353c2c8
 {
     type Context = Context<Self>;
 
@@ -173,21 +142,12 @@
 }
 
 impl<C, E, P, CS, S> Handler<GenerateBlockEvent> for MinerActor<C, E, P, CS, S>
-<<<<<<< HEAD
 where
     C: Consensus,
     E: TransactionExecutor,
     P: TxPoolAsyncService,
     CS: ChainAsyncService,
     S: BlockChainStore + 'static,
-=======
-    where
-        C: Consensus,
-        E: TransactionExecutor,
-        P: TxPoolAsyncService,
-        CS: ChainAsyncService,
-        S: StateNodeStore + BlockStorageOp + 'static,
->>>>>>> 6353c2c8
 {
     type Result = Result<()>;
 
@@ -198,10 +158,9 @@
         let config = self.config.clone();
         let storage = self.storage.clone();
         let chain = self.chain.clone();
-        let miner = self.miner.clone();
-        let mut miner_tx = self.miner_tx.clone();
+        let mut miner = self.miner.clone();
 
-        let f = async move {
+        let f = async move{
             //TODO handle error.
             let txns = txpool_1.get_pending_txns(None).await.unwrap_or(vec![]);
             if !(config.miner.pacemaker_strategy == PacemakerStrategy::Ondemand && txns.is_empty())
@@ -212,12 +171,12 @@
                 let block_chain =
                     BlockChain::<E, C, S, P>::new(config, storage, head_branch, txpool_2).unwrap();
                 let block_template = block_chain.create_block_template(txns).unwrap();
-                miner_tx.send(block_template).await;
+                miner.set_mint_job(block_template);
                 miner.get_mint_job();
                 // stratum.update_all_worker()
             }
         }
-            .into_actor(self);
+        .into_actor(self);
         ctx.spawn(f);
         Ok(())
     }
