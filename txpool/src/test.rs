--- conflicted
+++ resolved
@@ -12,13 +12,9 @@
 use std::sync::Arc;
 use storage::cache_storage::CacheStorage;
 use storage::db_storage::DBStorage;
-<<<<<<< HEAD
 use storage::storage::StorageInstance;
 use storage::Storage;
-use traits::TxPoolAsyncService;
-use types::{
-    account_address::AccountAddress, block::BlockHeader, transaction::SignedUserTransaction,
-};
+use types::account_address::AccountAddress;
 
 #[derive(Clone, Debug)]
 struct MockNonceClient {
@@ -45,10 +41,6 @@
         }
     }
 }
-=======
-use storage::StarcoinStorage;
-use types::account_address::AccountAddress;
->>>>>>> 734e7947
 
 #[actix_rt::test]
 async fn test_tx_pool() -> Result<()> {
@@ -115,7 +107,6 @@
     let cache_storage = Arc::new(CacheStorage::new());
     let tmpdir = tempfile::tempdir().unwrap();
     let db_storage = Arc::new(DBStorage::new(tmpdir.path()));
-<<<<<<< HEAD
     let storage = Arc::new(
         Storage::new(StorageInstance::new_cache_and_db_instance(
             cache_storage,
@@ -123,10 +114,6 @@
         ))
         .unwrap(),
     );
-    let _ = storage.put(HashValue::zero(), Node::new_null().into());
-    let header = BlockHeader::genesis_block_header(HashValue::random(), HashValue::zero(), vec![]);
-=======
-    let storage = Arc::new(StarcoinStorage::new(cache_storage, db_storage).unwrap());
     let node_config = NodeConfig::random_for_test();
 
     let genesis = Genesis::new::<Executor, ArgonConsensus, StarcoinStorage>(
@@ -135,8 +122,6 @@
     )
     .expect("init gensis fail");
     let startup_info = genesis.startup_info().clone();
-
->>>>>>> 734e7947
     let bus = BusActor::launch();
     let pool = TxPoolRef::start(
         TxPoolConfig::default(),
