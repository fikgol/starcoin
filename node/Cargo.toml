[package]
name = "starcoin-node"
version = "0.1.0"
authors = ["Starcoin Core Dev <dev@starcoin.org>"]
license = "Apache-2.0"
publish = false
edition = "2018"

# See more keys and their definitions at https://doc.rust-lang.org/cargo/reference/manifest.html

[dependencies]
anyhow = "1.0"
actix = "0.9"
actix-rt = "1.0"
tokio = { version = "0.2", features = ["full"] }
rand = "0.6.5"
futures = "0.3"
async-trait = "0.1"
starcoin-config = {path = "../config"}
starcoin-bus = {path = "../bus"}
starcoin-consensus = {path = "../consensus"}
starcoin-executor = {path = "../executor"}
starcoin-network = {path = "../network"}
starcoin-txpool = {path = "../txpool"}
starcoin-chain = {path = "../chain"}
starcoin-rpc-server = {path = "../rpc/server"}
starcoin-storage = {path = "../storage"}
starcoin-miner = {path = "../miner"}
starcoin-crypto = { package="starcoin-crypto", path = "../commons/crypto"}
starcoin-logger = {path = "../commons/logger"}
starcoin-types = {path = "../types"}
starcoin-sync = {path = "../sync"}
starcoin-traits = {path = "../core/traits"}
starcoin-genesis = { path = "../core/genesis"}
starcoin-wallet-api = { path = "../wallet/api"}
starcoin-wallet-service = { path = "../wallet/service"}
starcoin-state-api = { path = "../state/api"}
starcoin-state-service = { path = "../state/service"}
<<<<<<< HEAD
starcoin-txpool-api = {path = "../txpool/api"}
=======
starcoin-txpool-api = {path = "../txpool/api"}
starcoin-chain-api = {path = "../chain/api"}
>>>>>>> 620d807c
<|MERGE_RESOLUTION|>--- conflicted
+++ resolved
@@ -36,9 +36,4 @@
 starcoin-wallet-service = { path = "../wallet/service"}
 starcoin-state-api = { path = "../state/api"}
 starcoin-state-service = { path = "../state/service"}
-<<<<<<< HEAD
 starcoin-txpool-api = {path = "../txpool/api"}
-=======
-starcoin-txpool-api = {path = "../txpool/api"}
-starcoin-chain-api = {path = "../chain/api"}
->>>>>>> 620d807c
