--- conflicted
+++ resolved
@@ -129,25 +129,6 @@
                             debug!("{:?}", "state_nodes is none.");
                         }
                     }
-<<<<<<< HEAD
-                }
-                SyncRpcRequest::GetAccumulatorNodeByNodeHash(
-                    accumulator_node_key,
-                    accumulator_type,
-                ) => {
-                    let mut keys = Vec::new();
-                    keys.push(accumulator_node_key);
-                    let mut accumulator_nodes = Processor::handle_accumulator_node_msg(
-                        processor.clone(),
-                        keys,
-                        accumulator_type,
-                    )
-                    .await;
-                    if let Some((_, accumulator_node_res)) = accumulator_nodes.pop() {
-                        if let Some(accumulator_node) = accumulator_node_res {
-                            if let Err(e) = do_accumulator_node(responder, accumulator_node).await {
-                                error!("error: {:?}", e);
-=======
                     SyncRpcRequest::GetAccumulatorNodeByNodeHash(accumulator_node_key) => {
                         let mut keys = Vec::new();
                         keys.push(accumulator_node_key);
@@ -162,7 +143,6 @@
                                 }
                             } else {
                                 debug!("accumulator_node {:?} is none.", accumulator_node_key);
->>>>>>> ecb8f86f
                             }
                         } else {
                             debug!("{:?}", "accumulator_nodes is none.");
@@ -317,14 +297,8 @@
                 .get_node(accumulator_type.clone(), *node_key)
             {
                 Ok(node) => accumulator_nodes.push((*node_key, node)),
-<<<<<<< HEAD
-                Err(e) => error!("error: {:?}", e),
-            }
-        });
-=======
                 Err(e) => error!("handle accumulator_node {:?} err : {:?}", node_key, e),
             });
->>>>>>> ecb8f86f
 
         accumulator_nodes
     }
