--- conflicted
+++ resolved
@@ -543,15 +543,7 @@
         } else if state_or_accumulator {
             self.exe_state_sync_task(ctx.address());
         } else {
-<<<<<<< HEAD
-            //self.exe_accumulator_sync_task(ctx.address());
-=======
-            if state_or_accumulator {
-                self.exe_state_sync_task(ctx.address());
-            } else {
-                self.exe_accumulator_sync_task(ctx.address());
-            }
->>>>>>> fec9c5f4
+            self.exe_accumulator_sync_task(ctx.address());
         }
         Ok(())
     }
